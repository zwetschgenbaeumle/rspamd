Format: http://www.debian.org/doc/packaging-manuals/copyright-format/1.0/
Upstream-Name: rspamd
Source: https://github.com/vstakhov/rspamd

Files: contrib/lgpl/*
Copyright: 1999, 2000  Scott Wimer,
           2004        Matthias Clasen <mclasen@redhat.com>,
           2005 - 2007 Marco Barisione <marco@barisione.org>
License: LGPL-2+

Files: contrib/hiredis/*
Copyright: 2009 - 2011 Salvatore Sanfilippo <antirez at gmail dot com>
           2010 - 2011 Pieter Noordhuis <pcnoordhuis at gmail dot com>
License: BSD-3-clause-Redis

Files: compat/queue.h
Copyright: 1991, 1993 The Regents of the University of California.
License: BSD-3-clause-RotUoC

Files: contrib/uthash/*
Copyright: 2003-2013 Troy D. Hanson http://troydhanson.github.com/uthash/
License: BSD-1-clause

Files: src/json/*
Copyright: 2009 Petri Lehtinen <petri@digip.org>
License: Expat

Files: src/dns.c
Copyright: 2009-2012 Vsevolod Stakhov <vsevolod@highsecure.ru>
           2008-2010 William Ahern <william@25thandClement.com>
License: BSD-2-clause

Files: conf/lua/regexp/*
Copyright: 2000-2012 The Apache Software Foundation
License: Apache 2.0

Files: *
Copyright: 2008-2013 Vsevolod Stakhov <vsevolod@highsecure.ru>
License: BSD-2-clause

Files: debian/*
Copyright: 2011-2012 Vsevolod Stakhov <vsevolod@highsecure.ru>
 2014 Mikhail Gusarov <dottedmag@dottedmag.net>
License: BSD-2-clause

License: BSD-1-clause
 Redistribution and use in source and binary forms, with or without
 modification, are permitted provided that the following conditions
 are met:
 .
 Redistributions of source code must retain the above copyright
 notice, this list of conditions and the following disclaimer.
 .
 THIS SOFTWARE IS PROVIDED BY THE REGENTS AND CONTRIBUTORS ``AS IS'' AND
 ANY EXPRESS OR IMPLIED WARRANTIES, INCLUDING, BUT NOT LIMITED TO, THE
 IMPLIED WARRANTIES OF MERCHANTABILITY AND FITNESS FOR A PARTICULAR PURPOSE
 ARE DISCLAIMED.  IN NO EVENT SHALL THE REGENTS OR CONTRIBUTORS BE LIABLE
 FOR ANY DIRECT, INDIRECT, INCIDENTAL, SPECIAL, EXEMPLARY, OR CONSEQUENTIAL
 DAMAGES (INCLUDING, BUT NOT LIMITED TO, PROCUREMENT OF SUBSTITUTE GOODS
 OR SERVICES; LOSS OF USE, DATA, OR PROFITS; OR BUSINESS INTERRUPTION)
 HOWEVER CAUSED AND ON ANY THEORY OF LIABILITY, WHETHER IN CONTRACT, STRICT
 LIABILITY, OR TORT (INCLUDING NEGLIGENCE OR OTHERWISE) ARISING IN ANY WAY
 OUT OF THE USE OF THIS SOFTWARE, EVEN IF ADVISED OF THE POSSIBILITY OF
 SUCH DAMAGE.

<<<<<<< HEAD
Files: src/json/*
Copyright: 2009 Petri Lehtinen <petri@digip.org>
License: Expat
 Permission is hereby granted, free of charge, to any person obtaining a copy
 of this software and associated documentation files (the "Software"), to deal
 in the Software without restriction, including without limitation the rights to
 use, copy, modify, merge, publish, distribute, sublicense, and/or sell copies
 of the Software, and to permit persons to whom the Software is furnished to do
 so, subject to the following conditions:
 . 
 The above copyright notice and this permission notice shall be included in
 all copies or substantial portions of the Software.
 . 
 THE SOFTWARE IS PROVIDED "AS IS", WITHOUT WARRANTY OF ANY KIND, EXPRESS OR
 IMPLIED, INCLUDING BUT NOT LIMITED TO THE WARRANTIES OF MERCHANTABILITY,
 FITNESS FOR A PARTICULAR PURPOSE AND NONINFRINGEMENT. IN NO EVENT SHALL THE
 AUTHORS OR COPYRIGHT HOLDERS BE LIABLE FOR ANY CLAIM, DAMAGES OR OTHER
 LIABILITY, WHETHER IN AN ACTION OF CONTRACT, TORT OR OTHERWISE, ARISING FROM,
 OUT OF OR IN CONNECTION WITH THE SOFTWARE OR THE USE OR OTHER DEALINGS IN THE
 SOFTWARE.

Files: conf/lua/regexp/*
Copyright: 2000-2012 The Apache Software Foundation
License: Apache 2.0
 On Debian GNU/Linux system you can find the complete text of the
 Apache-2.0 license in `/usr/share/common-licenses/Apache-2.0'

Files: *
Copyright: 2008-2014 Vsevolod Stakhov <vsevolod@highsecure.ru>
License: BSD-2-Clause
=======
License: BSD-2-clause
>>>>>>> 7aee9f73
 Redistribution and use in source and binary forms, with or without
 modification, are permitted provided that the following conditions are met:
 .
 Redistributions of source code must retain the above copyright notice, this
 list of conditions and the following disclaimer.
 .
 Redistributions in binary form must reproduce the above copyright notice,
 this list of conditions and the following disclaimer in the documentation
 and/or other materials provided with the distribution.
 .
 THIS SOFTWARE IS PROVIDED BY THE REGENTS AND CONTRIBUTORS ``AS IS'' AND
 ANY EXPRESS OR IMPLIED WARRANTIES, INCLUDING, BUT NOT LIMITED TO, THE
 IMPLIED WARRANTIES OF MERCHANTABILITY AND FITNESS FOR A PARTICULAR PURPOSE
 ARE DISCLAIMED. IN NO EVENT SHALL THE REGENTS OR CONTRIBUTORS BE LIABLE
 FOR ANY DIRECT, INDIRECT, INCIDENTAL, SPECIAL, EXEMPLARY, OR CONSEQUENTIAL
 DAMAGES (INCLUDING, BUT NOT LIMITED TO, PROCUREMENT OF SUBSTITUTE GOODS
 OR SERVICES; LOSS OF USE, DATA, OR PROFITS; OR BUSINESS INTERRUPTION)
 HOWEVER CAUSED AND ON ANY THEORY OF LIABILITY, WHETHER IN CONTRACT, STRICT
 LIABILITY, OR TORT (INCLUDING NEGLIGENCE OR OTHERWISE) ARISING IN ANY WAY
 OUT OF THE USE OF THIS SOFTWARE, EVEN IF ADVISED OF THE POSSIBILITY OF
 SUCH DAMAGE.

<<<<<<< HEAD
Files: debian/*
Copyright: 2011-2014 Vsevolod Stakhov <vsevolod@highsecure.ru>
License: BSD-2-Clause
=======
License: BSD-3-clause-RotUoC
>>>>>>> 7aee9f73
 Redistribution and use in source and binary forms, with or without
 modification, are permitted provided that the following conditions
 are met:
 .
 Redistributions of source code must retain the above copyright
 notice, this list of conditions and the following disclaimer.
 .
 Redistributions in binary form must reproduce the above copyright
 notice, this list of conditions and the following disclaimer in the
 documentation and/or other materials provided with the distribution.
 .
 Neither the name of the University nor the names of its contributors
 may be used to endorse or promote products derived from this software
 without specific prior written permission.
 .
 THIS SOFTWARE IS PROVIDED BY THE REGENTS AND CONTRIBUTORS ``AS IS'' AND
 ANY EXPRESS OR IMPLIED WARRANTIES, INCLUDING, BUT NOT LIMITED TO, THE
 IMPLIED WARRANTIES OF MERCHANTABILITY AND FITNESS FOR A PARTICULAR PURPOSE
 ARE DISCLAIMED.  IN NO EVENT SHALL THE REGENTS OR CONTRIBUTORS BE LIABLE
 FOR ANY DIRECT, INDIRECT, INCIDENTAL, SPECIAL, EXEMPLARY, OR CONSEQUENTIAL
 DAMAGES (INCLUDING, BUT NOT LIMITED TO, PROCUREMENT OF SUBSTITUTE GOODS
 OR SERVICES; LOSS OF USE, DATA, OR PROFITS; OR BUSINESS INTERRUPTION)
 HOWEVER CAUSED AND ON ANY THEORY OF LIABILITY, WHETHER IN CONTRACT, STRICT
 LIABILITY, OR TORT (INCLUDING NEGLIGENCE OR OTHERWISE) ARISING IN ANY WAY
 OUT OF THE USE OF THIS SOFTWARE, EVEN IF ADVISED OF THE POSSIBILITY OF
 SUCH DAMAGE.

<<<<<<< HEAD
Files: contrib/http-parser/*
Copyright: 2002-2014 Igor Sysoev 
           Joyent, Inc. and other Node contributors
License: MIT
 http_parser.c is based on src/http/ngx_http_parse.c from NGINX copyright
 Igor Sysoev.
 .
 Additional changes are licensed under the same terms as NGINX and
 copyright Joyent, Inc. and other Node contributors. All rights reserved.
 .
 Permission is hereby granted, free of charge, to any person obtaining a copy
 of this software and associated documentation files (the "Software"), to
 deal in the Software without restriction, including without limitation the
 rights to use, copy, modify, merge, publish, distribute, sublicense, and/or
 sell copies of the Software, and to permit persons to whom the Software is
 furnished to do so, subject to the following conditions:
 .
 The above copyright notice and this permission notice shall be included in
 all copies or substantial portions of the Software.
 .
 THE SOFTWARE IS PROVIDED "AS IS", WITHOUT WARRANTY OF ANY KIND, EXPRESS OR
 IMPLIED, INCLUDING BUT NOT LIMITED TO THE WARRANTIES OF MERCHANTABILITY,
 FITNESS FOR A PARTICULAR PURPOSE AND NONINFRINGEMENT. IN NO EVENT SHALL THE
 AUTHORS OR COPYRIGHT HOLDERS BE LIABLE FOR ANY CLAIM, DAMAGES OR OTHER
 LIABILITY, WHETHER IN AN ACTION OF CONTRACT, TORT OR OTHERWISE, ARISING
 FROM, OUT OF OR IN CONNECTION WITH THE SOFTWARE OR THE USE OR OTHER DEALINGS
 IN THE SOFTWARE.
 
Files: contrib/libottery/*
Copyright: Nick Mathewson
License: CC0
 This software has been dedicated to the public domain under the CC0
 public domain dedication.
 .
 To the extent possible under law, the person who associated CC0 with
 libottery has waived all copyright and related or neighboring rights
 to libottery.
 .
 You should have received a copy of the CC0 legalcode along with this
 work in doc/cc0.txt.  If not, see
 <http://creativecommons.org/publicdomain/zero/1.0/>.

Files: src/ucl/src/xxhash.*
Copyright: 2012-2013, Yann Collet.
License: BSD-2-Clause
 Redistribution and use in source and binary forms, with or without
 modification, are permitted provided that the following conditions are
 met:
 .
 Redistributions of source code must retain the above copyright
 notice, this list of conditions and the following disclaimer.
 .
 Redistributions in binary form must reproduce the above
 copyright notice, this list of conditions and the following disclaimer
 in the documentation and/or other materials provided with the
 distribution.
 .
 THIS SOFTWARE IS PROVIDED BY THE COPYRIGHT HOLDERS AND CONTRIBUTORS
 "AS IS" AND ANY EXPRESS OR IMPLIED WARRANTIES, INCLUDING, BUT NOT
 LIMITED TO, THE IMPLIED WARRANTIES OF MERCHANTABILITY AND FITNESS FOR
 A PARTICULAR PURPOSE ARE DISCLAIMED. IN NO EVENT SHALL THE COPYRIGHT
 OWNER OR CONTRIBUTORS BE LIABLE FOR ANY DIRECT, INDIRECT, INCIDENTAL,
 SPECIAL, EXEMPLARY, OR CONSEQUENTIAL DAMAGES (INCLUDING, BUT NOT
 LIMITED TO, PROCUREMENT OF SUBSTITUTE GOODS OR SERVICES; LOSS OF USE,
 DATA, OR PROFITS; OR BUSINESS INTERRUPTION) HOWEVER CAUSED AND ON ANY
 THEORY OF LIABILITY, WHETHER IN CONTRACT, STRICT LIABILITY, OR TORT
 (INCLUDING NEGLIGENCE OR OTHERWISE) ARISING IN ANY WAY OUT OF THE USE
 OF THIS SOFTWARE, EVEN IF ADVISED OF THE POSSIBILITY OF SUCH DAMAGE.
 
Files: src/diff.c
Copyright: 2004 Michael B. Allen <mba2000 ioplex.com>
           2010-2014 Vsevolod Stakhov <vsevolod@highsecure.ru>
License: MIT
 Permission is hereby granted, free of charge, to any person obtaining a
 copy of this software and associated documentation files (the "Software"),
 to deal in the Software without restriction, including without limitation
 the rights to use, copy, modify, merge, publish, distribute, sublicense,
 and/or sell copies of the Software, and to permit persons to whom the
 Software is furnished to do so, subject to the following conditions:
 .
 The above copyright notice and this permission notice shall be included
 in all copies or substantial portions of the Software.
 .
 THE SOFTWARE IS PROVIDED "AS IS", WITHOUT WARRANTY OF ANY KIND, EXPRESS OR
 IMPLIED, INCLUDING BUT NOT LIMITED TO THE WARRANTIES OF MERCHANTABILITY,
 FITNESS FOR A PARTICULAR PURPOSE AND NONINFRINGEMENT. IN NO EVENT SHALL
 THE AUTHORS OR COPYRIGHT HOLDERS BE LIABLE FOR ANY CLAIM, DAMAGES OR
 OTHER LIABILITY, WHETHER IN AN ACTION OF CONTRACT, TORT OR OTHERWISE,
 ARISING FROM, OUT OF OR IN CONNECTION WITH THE SOFTWARE OR THE USE OR
 OTHER DEALINGS IN THE SOFTWARE.
=======
License: BSD-3-clause-Redis
 Redistribution and use in source and binary forms, with or without
 modification, are permitted provided that the following conditions are met:
 .
 Redistributions of source code must retain the above copyright notice,
 this list of conditions and the following disclaimer.
 .
 Redistributions in binary form must reproduce the above copyright notice,
 this list of conditions and the following disclaimer in the documentation
 and/or other materials provided with the distribution.
 .
 Neither the name of Redis nor the names of its contributors may be used
 to endorse or promote products derived from this software without specific
 prior written permission.
 .
 THIS SOFTWARE IS PROVIDED BY THE COPYRIGHT HOLDERS AND CONTRIBUTORS "AS IS" AND
 ANY EXPRESS OR IMPLIED WARRANTIES, INCLUDING, BUT NOT LIMITED TO, THE IMPLIED
 WARRANTIES OF MERCHANTABILITY AND FITNESS FOR A PARTICULAR PURPOSE ARE
 DISCLAIMED. IN NO EVENT SHALL THE COPYRIGHT OWNER OR CONTRIBUTORS BE LIABLE FOR
 ANY DIRECT, INDIRECT, INCIDENTAL, SPECIAL, EXEMPLARY, OR CONSEQUENTIAL DAMAGES
 (INCLUDING, BUT NOT LIMITED TO, PROCUREMENT OF SUBSTITUTE GOODS OR SERVICES;
 LOSS OF USE, DATA, OR PROFITS; OR BUSINESS INTERRUPTION) HOWEVER CAUSED AND ON
 ANY THEORY OF LIABILITY, WHETHER IN CONTRACT, STRICT LIABILITY, OR TORT
 (INCLUDING NEGLIGENCE OR OTHERWISE) ARISING IN ANY WAY OUT OF THE USE OF THIS
 SOFTWARE, EVEN IF ADVISED OF THE POSSIBILITY OF SUCH DAMAGE.

License: Expat
 Permission is hereby granted, free of charge, to any person obtaining a copy
 of this software and associated documentation files (the "Software"), to deal
 in the Software without restriction, including without limitation the rights to
 use, copy, modify, merge, publish, distribute, sublicense, and/or sell copies
 of the Software, and to permit persons to whom the Software is furnished to do
 so, subject to the following conditions:
 .
 The above copyright notice and this permission notice shall be included in
 all copies or substantial portions of the Software.
 .
 THE SOFTWARE IS PROVIDED "AS IS", WITHOUT WARRANTY OF ANY KIND, EXPRESS OR
 IMPLIED, INCLUDING BUT NOT LIMITED TO THE WARRANTIES OF MERCHANTABILITY,
 FITNESS FOR A PARTICULAR PURPOSE AND NONINFRINGEMENT. IN NO EVENT SHALL THE
 AUTHORS OR COPYRIGHT HOLDERS BE LIABLE FOR ANY CLAIM, DAMAGES OR OTHER
 LIABILITY, WHETHER IN AN ACTION OF CONTRACT, TORT OR OTHERWISE, ARISING FROM,
 OUT OF OR IN CONNECTION WITH THE SOFTWARE OR THE USE OR OTHER DEALINGS IN THE
 SOFTWARE.

License: LGPL-2+
 This program is free software; you can redistribute it
 and/or modify it under the terms of the GNU Library General Public
 License as published by the Free Software Foundation; either
 version 2 of the License, or (at your option) any later
 version.
 .
 This program is distributed in the hope that it will be
 useful, but WITHOUT ANY WARRANTY; without even the implied
 warranty of MERCHANTABILITY or FITNESS FOR A PARTICULAR
 PURPOSE.  See the GNU Library General Public License for more
 details.
 .
 You should have received a copy of the GNU Library General Public
 License along with this package; if not, write to the Free
 Software Foundation, Inc., 51 Franklin St, Fifth Floor,
 Boston, MA  02110-1301 USA
 .
 On Debian systems, the full text of the GNU Library General Public
 License version 2 can be found in the file
 `/usr/share/common-licenses/LGPL-2'.

License: Apache 2.0
 On Debian GNU/Linux system you can find the complete text of the
 Apache-2.0 license in `/usr/share/common-licenses/Apache-2.0'
>>>>>>> 7aee9f73
<|MERGE_RESOLUTION|>--- conflicted
+++ resolved
@@ -25,14 +25,31 @@
 Copyright: 2009 Petri Lehtinen <petri@digip.org>
 License: Expat
 
-Files: src/dns.c
-Copyright: 2009-2012 Vsevolod Stakhov <vsevolod@highsecure.ru>
-           2008-2010 William Ahern <william@25thandClement.com>
-License: BSD-2-clause
-
 Files: conf/lua/regexp/*
 Copyright: 2000-2012 The Apache Software Foundation
 License: Apache 2.0
+
+Files: src/json/*
+Copyright: 2009 Petri Lehtinen <petri@digip.org>
+License: Expat
+
+Files: contrib/http-parser/*
+Copyright: 2002-2014 Igor Sysoev 
+           Joyent, Inc. and other Node contributors
+License: MIT
+
+Files: contrib/libottery/*
+Copyright: Nick Mathewson
+License: CC0
+
+Files: src/ucl/src/xxhash.*
+Copyright: 2012-2013, Yann Collet.
+License: BSD-2-Clause
+
+Files: src/diff.c
+Copyright: 2004 Michael B. Allen <mba2000 ioplex.com>
+           2010-2014 Vsevolod Stakhov <vsevolod@highsecure.ru>
+License: MIT
 
 Files: *
 Copyright: 2008-2013 Vsevolod Stakhov <vsevolod@highsecure.ru>
@@ -63,40 +80,7 @@
  OUT OF THE USE OF THIS SOFTWARE, EVEN IF ADVISED OF THE POSSIBILITY OF
  SUCH DAMAGE.
 
-<<<<<<< HEAD
-Files: src/json/*
-Copyright: 2009 Petri Lehtinen <petri@digip.org>
-License: Expat
- Permission is hereby granted, free of charge, to any person obtaining a copy
- of this software and associated documentation files (the "Software"), to deal
- in the Software without restriction, including without limitation the rights to
- use, copy, modify, merge, publish, distribute, sublicense, and/or sell copies
- of the Software, and to permit persons to whom the Software is furnished to do
- so, subject to the following conditions:
- . 
- The above copyright notice and this permission notice shall be included in
- all copies or substantial portions of the Software.
- . 
- THE SOFTWARE IS PROVIDED "AS IS", WITHOUT WARRANTY OF ANY KIND, EXPRESS OR
- IMPLIED, INCLUDING BUT NOT LIMITED TO THE WARRANTIES OF MERCHANTABILITY,
- FITNESS FOR A PARTICULAR PURPOSE AND NONINFRINGEMENT. IN NO EVENT SHALL THE
- AUTHORS OR COPYRIGHT HOLDERS BE LIABLE FOR ANY CLAIM, DAMAGES OR OTHER
- LIABILITY, WHETHER IN AN ACTION OF CONTRACT, TORT OR OTHERWISE, ARISING FROM,
- OUT OF OR IN CONNECTION WITH THE SOFTWARE OR THE USE OR OTHER DEALINGS IN THE
- SOFTWARE.
-
-Files: conf/lua/regexp/*
-Copyright: 2000-2012 The Apache Software Foundation
-License: Apache 2.0
- On Debian GNU/Linux system you can find the complete text of the
- Apache-2.0 license in `/usr/share/common-licenses/Apache-2.0'
-
-Files: *
-Copyright: 2008-2014 Vsevolod Stakhov <vsevolod@highsecure.ru>
-License: BSD-2-Clause
-=======
 License: BSD-2-clause
->>>>>>> 7aee9f73
  Redistribution and use in source and binary forms, with or without
  modification, are permitted provided that the following conditions are met:
  .
@@ -119,13 +103,7 @@
  OUT OF THE USE OF THIS SOFTWARE, EVEN IF ADVISED OF THE POSSIBILITY OF
  SUCH DAMAGE.
 
-<<<<<<< HEAD
-Files: debian/*
-Copyright: 2011-2014 Vsevolod Stakhov <vsevolod@highsecure.ru>
-License: BSD-2-Clause
-=======
 License: BSD-3-clause-RotUoC
->>>>>>> 7aee9f73
  Redistribution and use in source and binary forms, with or without
  modification, are permitted provided that the following conditions
  are met:
@@ -153,98 +131,6 @@
  OUT OF THE USE OF THIS SOFTWARE, EVEN IF ADVISED OF THE POSSIBILITY OF
  SUCH DAMAGE.
 
-<<<<<<< HEAD
-Files: contrib/http-parser/*
-Copyright: 2002-2014 Igor Sysoev 
-           Joyent, Inc. and other Node contributors
-License: MIT
- http_parser.c is based on src/http/ngx_http_parse.c from NGINX copyright
- Igor Sysoev.
- .
- Additional changes are licensed under the same terms as NGINX and
- copyright Joyent, Inc. and other Node contributors. All rights reserved.
- .
- Permission is hereby granted, free of charge, to any person obtaining a copy
- of this software and associated documentation files (the "Software"), to
- deal in the Software without restriction, including without limitation the
- rights to use, copy, modify, merge, publish, distribute, sublicense, and/or
- sell copies of the Software, and to permit persons to whom the Software is
- furnished to do so, subject to the following conditions:
- .
- The above copyright notice and this permission notice shall be included in
- all copies or substantial portions of the Software.
- .
- THE SOFTWARE IS PROVIDED "AS IS", WITHOUT WARRANTY OF ANY KIND, EXPRESS OR
- IMPLIED, INCLUDING BUT NOT LIMITED TO THE WARRANTIES OF MERCHANTABILITY,
- FITNESS FOR A PARTICULAR PURPOSE AND NONINFRINGEMENT. IN NO EVENT SHALL THE
- AUTHORS OR COPYRIGHT HOLDERS BE LIABLE FOR ANY CLAIM, DAMAGES OR OTHER
- LIABILITY, WHETHER IN AN ACTION OF CONTRACT, TORT OR OTHERWISE, ARISING
- FROM, OUT OF OR IN CONNECTION WITH THE SOFTWARE OR THE USE OR OTHER DEALINGS
- IN THE SOFTWARE.
- 
-Files: contrib/libottery/*
-Copyright: Nick Mathewson
-License: CC0
- This software has been dedicated to the public domain under the CC0
- public domain dedication.
- .
- To the extent possible under law, the person who associated CC0 with
- libottery has waived all copyright and related or neighboring rights
- to libottery.
- .
- You should have received a copy of the CC0 legalcode along with this
- work in doc/cc0.txt.  If not, see
- <http://creativecommons.org/publicdomain/zero/1.0/>.
-
-Files: src/ucl/src/xxhash.*
-Copyright: 2012-2013, Yann Collet.
-License: BSD-2-Clause
- Redistribution and use in source and binary forms, with or without
- modification, are permitted provided that the following conditions are
- met:
- .
- Redistributions of source code must retain the above copyright
- notice, this list of conditions and the following disclaimer.
- .
- Redistributions in binary form must reproduce the above
- copyright notice, this list of conditions and the following disclaimer
- in the documentation and/or other materials provided with the
- distribution.
- .
- THIS SOFTWARE IS PROVIDED BY THE COPYRIGHT HOLDERS AND CONTRIBUTORS
- "AS IS" AND ANY EXPRESS OR IMPLIED WARRANTIES, INCLUDING, BUT NOT
- LIMITED TO, THE IMPLIED WARRANTIES OF MERCHANTABILITY AND FITNESS FOR
- A PARTICULAR PURPOSE ARE DISCLAIMED. IN NO EVENT SHALL THE COPYRIGHT
- OWNER OR CONTRIBUTORS BE LIABLE FOR ANY DIRECT, INDIRECT, INCIDENTAL,
- SPECIAL, EXEMPLARY, OR CONSEQUENTIAL DAMAGES (INCLUDING, BUT NOT
- LIMITED TO, PROCUREMENT OF SUBSTITUTE GOODS OR SERVICES; LOSS OF USE,
- DATA, OR PROFITS; OR BUSINESS INTERRUPTION) HOWEVER CAUSED AND ON ANY
- THEORY OF LIABILITY, WHETHER IN CONTRACT, STRICT LIABILITY, OR TORT
- (INCLUDING NEGLIGENCE OR OTHERWISE) ARISING IN ANY WAY OUT OF THE USE
- OF THIS SOFTWARE, EVEN IF ADVISED OF THE POSSIBILITY OF SUCH DAMAGE.
- 
-Files: src/diff.c
-Copyright: 2004 Michael B. Allen <mba2000 ioplex.com>
-           2010-2014 Vsevolod Stakhov <vsevolod@highsecure.ru>
-License: MIT
- Permission is hereby granted, free of charge, to any person obtaining a
- copy of this software and associated documentation files (the "Software"),
- to deal in the Software without restriction, including without limitation
- the rights to use, copy, modify, merge, publish, distribute, sublicense,
- and/or sell copies of the Software, and to permit persons to whom the
- Software is furnished to do so, subject to the following conditions:
- .
- The above copyright notice and this permission notice shall be included
- in all copies or substantial portions of the Software.
- .
- THE SOFTWARE IS PROVIDED "AS IS", WITHOUT WARRANTY OF ANY KIND, EXPRESS OR
- IMPLIED, INCLUDING BUT NOT LIMITED TO THE WARRANTIES OF MERCHANTABILITY,
- FITNESS FOR A PARTICULAR PURPOSE AND NONINFRINGEMENT. IN NO EVENT SHALL
- THE AUTHORS OR COPYRIGHT HOLDERS BE LIABLE FOR ANY CLAIM, DAMAGES OR
- OTHER LIABILITY, WHETHER IN AN ACTION OF CONTRACT, TORT OR OTHERWISE,
- ARISING FROM, OUT OF OR IN CONNECTION WITH THE SOFTWARE OR THE USE OR
- OTHER DEALINGS IN THE SOFTWARE.
-=======
 License: BSD-3-clause-Redis
  Redistribution and use in source and binary forms, with or without
  modification, are permitted provided that the following conditions are met:
@@ -315,4 +201,34 @@
 License: Apache 2.0
  On Debian GNU/Linux system you can find the complete text of the
  Apache-2.0 license in `/usr/share/common-licenses/Apache-2.0'
->>>>>>> 7aee9f73
+
+License: CC0
+ This software has been dedicated to the public domain under the CC0
+ public domain dedication.
+ .
+ To the extent possible under law, the person who associated CC0 with
+ libottery has waived all copyright and related or neighboring rights
+ to libottery.
+ .
+ You should have received a copy of the CC0 legalcode along with this
+ work in doc/cc0.txt.  If not, see
+ <http://creativecommons.org/publicdomain/zero/1.0/>.
+
+License: MIT
+ Permission is hereby granted, free of charge, to any person obtaining a
+ copy of this software and associated documentation files (the "Software"),
+ to deal in the Software without restriction, including without limitation
+ the rights to use, copy, modify, merge, publish, distribute, sublicense,
+ and/or sell copies of the Software, and to permit persons to whom the
+ Software is furnished to do so, subject to the following conditions:
+ .
+ The above copyright notice and this permission notice shall be included
+ in all copies or substantial portions of the Software.
+ .
+ THE SOFTWARE IS PROVIDED "AS IS", WITHOUT WARRANTY OF ANY KIND, EXPRESS OR
+ IMPLIED, INCLUDING BUT NOT LIMITED TO THE WARRANTIES OF MERCHANTABILITY,
+ FITNESS FOR A PARTICULAR PURPOSE AND NONINFRINGEMENT. IN NO EVENT SHALL
+ THE AUTHORS OR COPYRIGHT HOLDERS BE LIABLE FOR ANY CLAIM, DAMAGES OR
+ OTHER LIABILITY, WHETHER IN AN ACTION OF CONTRACT, TORT OR OTHERWISE,
+ ARISING FROM, OUT OF OR IN CONNECTION WITH THE SOFTWARE OR THE USE OR
+ OTHER DEALINGS IN THE SOFTWARE.